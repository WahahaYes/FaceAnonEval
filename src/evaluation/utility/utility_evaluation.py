import argparse
import glob
import os
from pathlib import Path

import cv2
import numpy as np
import pandas as pd
from deepface.extendedmodels import Age, Emotion, Gender, Race
from skimage.metrics import structural_similarity as ssim
from tqdm import tqdm

import src.utils as utils
from src.evaluation.evaluator import generate_key
from src.privacy_mechanisms.privacy_mechanism import PrivacyMechanism

<<<<<<< HEAD
AGE_MODEL, RACE_MODEL, GENDER_MODEL, EMOTION_MODEL, detect_model = (
    None,
    None,
    None,
    None,
    None,
)


def initialize_models():
    global AGE_MODEL, RACE_MODEL, GENDER_MODEL, EMOTION_MODEL, detect_model
    AGE_MODEL = Age.ApparentAgeClient()
    RACE_MODEL = Race.RaceClient()
    GENDER_MODEL = Gender.GenderClient()
    EMOTION_MODEL = Emotion.EmotionClient()
    detect_model, _ = utils.load_insightface_models()


def preprocess_face(path: str):
    img = cv2.imread(path)
    bboxes, kpss = detect_model.detect(img)
    if len(bboxes) == 0:
        # if a face isn't detected, we will pass the unaltered image through
        return img
    bbox = bboxes[0]
    h0, w0, h1, w1 = int(bbox[0]), int(bbox[1]), int(bbox[2]), int(bbox[3])
    crop_img = img[w0:w1, h0:h1, :]
    crop_img = cv2.resize(crop_img, (224, 224))
    return crop_img
=======
import tensorflow as tf
print(f"GPU? {tf.test.is_gpu_available()}")
>>>>>>> 363fa652


def collect_utility_metrics(img_paths: list) -> dict:
    outer_dict = dict()

    for path in tqdm(img_paths, desc="DeepFace analysis"):
<<<<<<< HEAD
        inner_dict = dict()
        face_img = preprocess_face(path)
        age_features = AGE_MODEL.predict(face_img[None, :, :, :])
        race_features = RACE_MODEL.predict(face_img[None, :, :, :])
        gender_features = GENDER_MODEL.predict(face_img[None, :, :, :])
        emotion_features = EMOTION_MODEL.predict(face_img[None, :, :, :])
        grey = cv2.cvtColor(face_img, cv2.COLOR_BGR2GRAY)

        inner_dict["age"] = age_features
        inner_dict["race_features"] = race_features
        inner_dict["race"] = Race.labels[np.argmax(race_features)]
        inner_dict["gender_features"] = gender_features
        inner_dict["gender"] = Gender.labels[np.argmax(gender_features)]
        inner_dict["emotion_features"] = emotion_features
        inner_dict["emotion"] = Emotion.labels[np.argmax(emotion_features)]
        inner_dict["greyscale"] = grey
        outer_dict[path] = inner_dict
=======
        try:
            inner_dict = DeepFace.analyze(
                img_path=path, actions=["age", "gender", "race", "emotion"], enforce_detection=False, silent=True,
            )[0]
            img = cv2.imread(path)
            grey = cv2.cvtColor(img, cv2.COLOR_BGR2GRAY)
            inner_dict["greyscale"] = grey
            outer_dict[path] = inner_dict
        except:
            print("Oh no!")
>>>>>>> 363fa652

    return outer_dict


def utility_evaluation(
    p_mech_object: PrivacyMechanism,
    args: argparse.Namespace,
):
    print("================ Utility Evaluation ================")
    initialize_models()

    # need to compute a list of anonymized face images, then get the corresponding real faces
    if args.anonymized_dataset is None:
        anon_paths = glob.glob(
            f"Anonymized Datasets//{args.dataset}_{p_mech_object.get_suffix()}//**//*.jpg",
            recursive=True,
        )
    else:
        anon_paths = glob.glob(
            f"Anonymized Datasets//{args.anonymized_dataset}//**//*.jpg", recursive=True
        )

    # build corresponding real paths
    real_paths = []
    for a_p in anon_paths:
        if args.anonymized_dataset is None:
            r_p = a_p.replace(
                f"Anonymized Datasets//{args.dataset}_{p_mech_object.get_suffix()}",
                f"Datasets//{args.dataset}",
            )
        else:
            r_p = a_p.replace(
                f"Anonymized Datasets//{args.anonymized_dataset}",
                f"Datasets//{args.dataset}",
            )
        real_paths.append(r_p)

    anon_dict = collect_utility_metrics(anon_paths)
    real_dict = collect_utility_metrics(real_paths)

    out_data = []

    for r_p, a_p in tqdm(
        zip(real_paths, anon_paths),
        desc="Analyzing utility pair-wise...",
        total=len(anon_paths),
    ):
        try:
            this_anon_dict = anon_dict[a_p]
            this_real_dict = real_dict[r_p]
        except:
            print(f"Warning: skipping {a_p}.")

        ssim_score = ssim(this_anon_dict["greyscale"], this_real_dict["greyscale"])
        emotion_score = (
            1 if this_anon_dict["emotion"] == this_real_dict["emotion"] else 0
        )
        age_score = 1 if this_anon_dict["age"] == this_real_dict["age"] else 0
        race_score = 1 if this_anon_dict["race"] == this_real_dict["race"] else 0
        gender_score = 1 if this_anon_dict["gender"] == this_real_dict["gender"] else 0

        out_data.append(
            {
                "key": generate_key(r_p),
                "ssim": ssim_score,
                "emotion": emotion_score,
                "age": age_score,
                "race": race_score,
                "gender": gender_score,
            }
        )

    df = pd.DataFrame(out_data)
    print("================ Utility Results ================")
    print(f"SSIM: {df['ssim'].mean():.4f}")
    print(f"Emotion Acc: {df['emotion'].mean():.4f}")
    print(f"Age Acc: {df['age'].mean():.4f}")
    print(f"Race Acc: {df['race'].mean():.4f}")
    print(f"Gender Acc: {df['gender'].mean():.4f}")

    if args.anonymized_dataset is None:
        out_path = f"Results//Utility//{args.evaluation_method}//{args.dataset}_{p_mech_object.get_suffix()}.csv"
    else:
        out_path = (
            f"Results//Utility//{args.evaluation_method}//{args.anonymized_dataset}.csv"
        )
    os.makedirs(Path(out_path).parent, exist_ok=True)
    print(f"Writing results to {out_path}.")
    df.to_csv(out_path)<|MERGE_RESOLUTION|>--- conflicted
+++ resolved
@@ -14,7 +14,6 @@
 from src.evaluation.evaluator import generate_key
 from src.privacy_mechanisms.privacy_mechanism import PrivacyMechanism
 
-<<<<<<< HEAD
 AGE_MODEL, RACE_MODEL, GENDER_MODEL, EMOTION_MODEL, detect_model = (
     None,
     None,
@@ -44,46 +43,32 @@
     crop_img = img[w0:w1, h0:h1, :]
     crop_img = cv2.resize(crop_img, (224, 224))
     return crop_img
-=======
-import tensorflow as tf
-print(f"GPU? {tf.test.is_gpu_available()}")
->>>>>>> 363fa652
 
 
 def collect_utility_metrics(img_paths: list) -> dict:
     outer_dict = dict()
 
     for path in tqdm(img_paths, desc="DeepFace analysis"):
-<<<<<<< HEAD
-        inner_dict = dict()
-        face_img = preprocess_face(path)
-        age_features = AGE_MODEL.predict(face_img[None, :, :, :])
-        race_features = RACE_MODEL.predict(face_img[None, :, :, :])
-        gender_features = GENDER_MODEL.predict(face_img[None, :, :, :])
-        emotion_features = EMOTION_MODEL.predict(face_img[None, :, :, :])
-        grey = cv2.cvtColor(face_img, cv2.COLOR_BGR2GRAY)
+        try:
+            inner_dict = dict()
+            face_img = preprocess_face(path)
+            age_features = AGE_MODEL.predict(face_img[None, :, :, :])
+            race_features = RACE_MODEL.predict(face_img[None, :, :, :])
+            gender_features = GENDER_MODEL.predict(face_img[None, :, :, :])
+            emotion_features = EMOTION_MODEL.predict(face_img[None, :, :, :])
+            grey = cv2.cvtColor(face_img, cv2.COLOR_BGR2GRAY)
 
-        inner_dict["age"] = age_features
-        inner_dict["race_features"] = race_features
-        inner_dict["race"] = Race.labels[np.argmax(race_features)]
-        inner_dict["gender_features"] = gender_features
-        inner_dict["gender"] = Gender.labels[np.argmax(gender_features)]
-        inner_dict["emotion_features"] = emotion_features
-        inner_dict["emotion"] = Emotion.labels[np.argmax(emotion_features)]
-        inner_dict["greyscale"] = grey
-        outer_dict[path] = inner_dict
-=======
-        try:
-            inner_dict = DeepFace.analyze(
-                img_path=path, actions=["age", "gender", "race", "emotion"], enforce_detection=False, silent=True,
-            )[0]
-            img = cv2.imread(path)
-            grey = cv2.cvtColor(img, cv2.COLOR_BGR2GRAY)
+            inner_dict["age"] = age_features
+            inner_dict["race_features"] = race_features
+            inner_dict["race"] = Race.labels[np.argmax(race_features)]
+            inner_dict["gender_features"] = gender_features
+            inner_dict["gender"] = Gender.labels[np.argmax(gender_features)]
+            inner_dict["emotion_features"] = emotion_features
+            inner_dict["emotion"] = Emotion.labels[np.argmax(emotion_features)]
             inner_dict["greyscale"] = grey
             outer_dict[path] = inner_dict
-        except:
-            print("Oh no!")
->>>>>>> 363fa652
+        except Exception as e:
+            print(f"Warning: face skipped {path} - {e}")
 
     return outer_dict
 
