--- conflicted
+++ resolved
@@ -52,20 +52,7 @@
     print("================ Utility Evaluation ================")
     utils.load_utility_models()
 
-<<<<<<< HEAD
     # need to compute a list of anonymized face images, then get the corresponding real faces
-=======
-    detect_model, _ = utils.load_insightface_models()
-
-    try:
-        emotion_model = HSEmotionRecognizer(model_name=EMOTION_MODEL, device="cuda")
-        print("Loaded HSEmotion model on GPU.")
-    except Exception as e:
-        print(f"Unable to load HSEmotion model on GPU, {e}.")
-        emotion_model = HSEmotionRecognizer(model_name=EMOTION_MODEL, device="cpu")
-        print("Loaded HSEmotion model on CPU.")
-
->>>>>>> 002ddf90
     if args.anonymized_dataset is None:
         anon_paths = glob.glob(
             f"Anonymized Datasets//{args.dataset}_{p_mech_object.get_suffix()}//**//*.jpg",
@@ -100,7 +87,6 @@
         desc="Analyzing utility pair-wise...",
         total=len(anon_paths),
     ):
-<<<<<<< HEAD
         try:
             this_anon_dict = anon_dict[a_p]
             this_real_dict = real_dict[r_p]
@@ -116,52 +102,6 @@
         age_score = np.abs(this_anon_dict["age"] - this_real_dict["age"])
         race_score = 1 if this_anon_dict["race"] == this_real_dict["race"] else 0
         gender_score = 1 if this_anon_dict["gender"] == this_real_dict["gender"] else 0
-=======
-        real_img = cv2.imread(r_p)
-        anon_img = cv2.imread(a_p)
-        bboxes, kpss = detect_model.detect(real_img)
-
-        if len(bboxes) > 0:
-            real_face = insightface.utils.face_align.norm_crop(
-                real_img, landmark=kpss[0]
-            )
-            anon_face = insightface.utils.face_align.norm_crop(
-                anon_img, landmark=kpss[0]
-            )
-            faces_detected = True
-        else:
-            real_face, anon_face = None, None
-            faces_detected = False
-
-        ssim_img = ssim(
-            cv2.cvtColor(real_img, cv2.COLOR_BGR2GRAY),
-            cv2.cvtColor(anon_img, cv2.COLOR_BGR2GRAY),
-            data_range=255,
-        )
-        ssim_face = (
-            ssim(
-                cv2.cvtColor(real_face, cv2.COLOR_BGR2GRAY),
-                cv2.cvtColor(anon_face, cv2.COLOR_BGR2GRAY),
-                data_range=255,
-            )
-            if faces_detected
-            else None
-        )
-
-        emotion_class, emotion_prob_err = None, None
-        if faces_detected:
-            real_emotion, real_scores = emotion_model.predict_emotions(
-                real_face, logits=False
-            )
-            anon_emotion, anon_scores = emotion_model.predict_emotions(
-                anon_face, logits=False
-            )
-
-            emotion_class = 1 if real_emotion == anon_emotion else 0
-            emotion_prob_err = np.abs(
-                np.max(real_scores) - anon_scores[np.argmax(real_scores)]
-            )
->>>>>>> 002ddf90
 
         out_data.append(
             {
