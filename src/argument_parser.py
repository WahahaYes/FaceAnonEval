"""
File: argument_parser.py

This file contains a custom argument parset, CustomArgumentParser, designed for processing and
evaluating datasets with specified anonymization methods and evaluation methodologies.

Libraries and Modules:
- argparse: Argument parsing library for command-line interfaces.
- typing.Iterator: Type hinting for an iterator.
- src.dataset.celeba_identity_lookup: Custom module for CelebA dataset identity lookup.
- src.dataset.dataset_identity_lookup: Custom module for general dataset identity lookup.
- src.dataset.face_dataset: Custom module for the FaceDataset class.
- src.dataset.lfw_identity_lookup: Custome module for LFW dataset identity lookup.
- src.privacy_mechanisms.gaussian_blur_mechanism: Custom module for GaussianBlurMechansm class.
- src.privacy_mechanisms.pixel_dp_mechanism: Custom module for PixelDPMechanism class.
- src.privacy_mechanisms.privacy_mechanism: Custom module for PrivacyMechanism abstract class.
- src.privacy_mechanisms.test_mechanism: Custom module for TestMechanism class.
- src.privacy_mechanisms.uniform_blur_mechanism: Custom module for UniformBlurMechanism class.
- src.privacy_mechanisms.simple_mustache_mechanism: Custom module for SimpleMustacheMechanism class.

Usage:
- Instantiate the CustomArgumentParser class with a specified mode ("process" or "evaluate").
- Parse command-line arguments using the parse_args method.
- Retrieve dataset objects, including iterator, FaceDataset, and DatasetIdentityLookup using `get_dataset_objects` method.
- Retrieve the PrivacyMechanism object using `get_privacy_mech_object` method.

Note:
- The custom argument parser handles arguments for processing and evaluating datasets with
  different privacy mechanisms and evaluation methodologies.
"""

import argparse
from typing import Iterator

from src.dataset.celeba_identity_lookup import CelebAIdentityLookup
from src.dataset.dataset_identity_lookup import DatasetIdentityLookup
from src.dataset.face_dataset import FaceDataset, dataset_iterator
from src.dataset.lfw_identity_lookup import LFWIdentityLookup
from src.privacy_mechanisms.dtheta_privacy_mechanism import (
    DThetaPrivacyMechanism,
)
from src.privacy_mechanisms.gaussian_blur_mechanism import GaussianBlurMechanism
from src.privacy_mechanisms.identity_dp_mechanism import IdentityDPMechanism
from src.privacy_mechanisms.metric_privacy_mechanism import MetricPrivacyMechanism
from src.privacy_mechanisms.pixel_dp_mechanism import PixelDPMechanism
from src.privacy_mechanisms.privacy_mechanism import PrivacyMechanism
from src.privacy_mechanisms.simple_mustache_mechanism import SimpleMustacheMechanism
from src.privacy_mechanisms.simswap_mechanism import SimswapMechanism
from src.privacy_mechanisms.test_mechanism import TestMechanism
from src.privacy_mechanisms.uniform_blur_mechanism import UniformBlurMechanism
from src.privacy_mechanisms.landmark_beard_mechanism import LandmarkBeardMechanism


class CustomArgumentParser:
    """
    Custom argument parser for processing and evaluating datasets with specified anonymization methods
    and evaluation methodologies.

    Attributes:
    - mode (str): Processing or evaluation mode ("process" or "evaluate").
    - args (argparse.Namespace): Prased command-line arguments.

    Methods:
    - parse_args(self) -> argparse.Namespace: Parse command-line arguments based on the mode.
    - get_dataset_objects(self) -> tuple[Iterator, FaceDataset, DatasetIdentityLookup]:
      Get dataset objects including iterator, FaceDataset, and DatasetIdentityLookup.
    - get_privacy_mech_object(self) -> PrivacyMechanism: Get the PrivacyMechanism object.
    """

    def __init__(self, mode: str = "process") -> None:
        """
        Initialize the CustomArgumentParser with a specified mode.

        Parameters:
        - mode (str): Processing or evaluation mode ("process" or "evaluate"; default is "process")
        """
        self.mode = mode
        assert self.mode in ["process", "evaluate"], f"{self.mode} not valid!"

    def parse_args(self) -> argparse.Namespace:
        """
        Parse command-line arguments based on the mode.

        Returns:
        - argparse.Namespace: Parsed command-line arguments.
        """
        if self.mode == "process":
            parser = argparse.ArgumentParser(
                prog="Process Dataset",
                description="Processes an input dataset with a given anonymization method, "
                "producing an anonymized counterpart dataset used for later evaluation.",
            )
        elif self.mode == "evaluate":
            parser = argparse.ArgumentParser(
                prog="Evaluate Dataset.",
                description="Evaluates a benchmarking dataset (CelebA, lfw, etc.) against an "
                "anonymized counterpart using a selected evaluation methodology.",
            )
        # --------------------------------------------------------------------------
        # shared arguments
        parser.add_argument(
            "--dataset",
            choices=["CelebA", "lfw"],
            default="CelebA",
            type=str,
            help="The benchmark dataset to process, which should be placed into the 'Datasets' folder.",
        )
        parser.add_argument(
            "--celeba_test_set_only",
            default=True,
            type=bool,
            choices=[True, False],
            help="If using CelebA, whether to process only the test set or to process all 200k faces.  "
            "Note that evaluating ALL of CelebA can take an extremely long time; therefore, test set-only is recommended.",
        )
        parser.add_argument(
            "--privacy_mechanism",
            choices=[
                "test",
                "gaussian_blur",
                "uniform_blur",
                "pixel_dp",
                "metric_privacy",
                "simple_mustache",
                "simswap",
                "identity_dp",
<<<<<<< HEAD
                "dtheta_privacy",
=======
                "dcos_metric_privacy",
                "landmark_beard"
>>>>>>> cf29b981
            ],
            default="uniform_blur",
            type=str,
            help="The privacy operation to apply.",
        )
        parser.add_argument(
            "--batch_size",
            default=4,
            type=int,
            help="The batch size used by privacy mechanisms and facial recognition networks.",
        )
        parser.add_argument(
            "--random_seed",
            default=69,
            type=int,
            help="Random seed used in stochastic operations for reproducibility.",
        )
        # --------------------------------------------------------------------------
        # arguments applied to specific privacy mechanisms
        parser.add_argument(
            "--blur_kernel",
            default=5,
            type=int,
            help="For blurring operations, the size of the blur kernel.",
        )
        parser.add_argument(
            "--dp_epsilon",
            default=1.0,
            type=float,
            help="Epsilon value in differential privacy mechanisms.",
        )
        parser.add_argument(
            "--pixel_dp_b",
            default=1,
            type=int,
            help="the downsample rate for pixelization in pixel dp.",
        )
        parser.add_argument(
            "--metric_privacy_k",
            default=4,
            type=int,
            help="In metric privacy, the number of singular values to "
            "keep and privatize before reconstruction.",
        )
        parser.add_argument(
            "--faceswap_strategy",
            default="random",
            type=str,
            choices=["random", "all_to_one"],
            help="For faceswap mechanisms, how to sample the identity faces.",
        )
        parser.add_argument(
            "--dtheta_target_angle",
            default=90,
            type=float,
            help="The target average angular offset in degrees (ranging from [0-135]).",
        )
        # --------------------------------------------------------------------------
        # arguments only relevant for processing script
        if self.mode == "process":
            parser.add_argument(
                "--output_path",
                default="Anonymized Datasets",
                type=str,
                help="Where to store the anonymized datasets (recommended to keep as default).",
            )

        # --------------------------------------------------------------------------
        # arguments only relevant for evaluation script
        if self.mode == "evaluate":
            parser.add_argument(
                "--anonymized_dataset",
                default=None,
                type=str,
                help="(Optional) The anonymized dataset to process, which should have been generated by "
                "'process_dataset.py' and located in the 'Anonymized Datasets' folder.  If this parameter is "
                "not explicitly passed, the dataset will be found based the 'privacy_operation' parameter.",
            )
            parser.add_argument(
                "--evaluation_method",
                choices=["rank_k", "validation", "lfw_validation", "utility"],
                default="rank_k",
                type=str,
                help="The evaluation methodology to use.  Some methods may rely on other arguments as hyperparameters.",
            )
            parser.add_argument(
                "--overwrite_embeddings",
                default=False,
                choices=[True, False],
                type=bool,
                help="Whether or not to overwrite any existing facial recognition embeddings that "
                "are cached for datasets that have previously been processed.",
            )
            # --------------------------------------------------------------------------
            # arguments applied to specific evaluation methods
            parser.add_argument(
                "--num_validation_pairs",
                default=5000,
                type=int,
                help="The number of face pairs to build up when creating a validation set.",
            )

        self.args = parser.parse_args()
        print(f"Arguments:\n{self.args}")
        return self.args

    def get_dataset_objects(
        self,
    ) -> tuple[Iterator, FaceDataset, DatasetIdentityLookup]:
        """
        Get dataset objects including iterator, FaceDataset, and DatasetIdentityLookup.

        Returns:
        - tuple[Iterator, FaceDataset, DatasetIdentityLookup]: Dataset iterator, FaceDataset, and DatasetIdentityLookup.
        """
        face_dataset: FaceDataset | None = None
        dataset_identity_lookup: DatasetIdentityLookup | None = None
        match self.args.dataset:
            case "CelebA":
                face_dataset = FaceDataset(
                    "Datasets//CelebA",
                    filetype=".jpg",
                    celeba_test_set_only=self.args.celeba_test_set_only,
                )
                dataset_identity_lookup = CelebAIdentityLookup(
                    identity_file_path="Datasets//CelebA//Anno//identity_CelebA.txt",
                    test_set_only=self.args.celeba_test_set_only,
                )
            case "lfw":
                face_dataset = FaceDataset("Datasets//lfw", filetype=".jpg")
                dataset_identity_lookup = LFWIdentityLookup()
            case _:
                raise Exception(f"Invalid Dataset argument ({self.args.dataset})")

        d_iter: Iterator = dataset_iterator(
            face_dataset, batch_size=self.args.batch_size
        )

        return d_iter, face_dataset, dataset_identity_lookup

    def get_privacy_mech_object(self) -> PrivacyMechanism:
        """
        Get the PrivacyMechanism object.

        Returns:
        - PrivacyMechanism: An instance of PrivacyMechanism based on the specified privacy operation
        """
        match self.args.privacy_mechanism:
            case "test":
                p_mech_object = TestMechanism()
            case "gaussian_blur":
                p_mech_object = GaussianBlurMechanism(kernel=self.args.blur_kernel)
            case "uniform_blur":
                p_mech_object = UniformBlurMechanism(kernel=self.args.blur_kernel)
            case "pixel_dp":
                p_mech_object = PixelDPMechanism(
                    epsilon=self.args.dp_epsilon,
                    b=self.args.pixel_dp_b,
                    random_seed=self.args.random_seed,
                )
            case "metric_privacy":
                p_mech_object = MetricPrivacyMechanism(
                    epsilon=self.args.dp_epsilon,
                    k=self.args.metric_privacy_k,
                    random_seed=self.args.random_seed,
                )
            case "simple_mustache":
                p_mech_object = SimpleMustacheMechanism()
            case "landmark_beard":
                p_mech_object = LandmarkBeardMechanism()
            case "simswap":
                p_mech_object = SimswapMechanism(
                    faceswap_strategy=self.args.faceswap_strategy,
                    random_seed=self.args.random_seed,
                )
            case "identity_dp":
                p_mech_object = IdentityDPMechanism(
                    epsilon=self.args.dp_epsilon,
                    random_seed=self.args.random_seed,
                )
            case "dtheta_privacy":
                p_mech_object = DThetaPrivacyMechanism(
                    target_rotation=self.args.dtheta_target_angle,
                    random_seed=self.args.random_seed,
                )
            case _:
                raise Exception(
                    f"Invalid privacy operation argument ({self.args.privacy_mechanism})."
                )
        return p_mech_object<|MERGE_RESOLUTION|>--- conflicted
+++ resolved
@@ -41,6 +41,7 @@
 )
 from src.privacy_mechanisms.gaussian_blur_mechanism import GaussianBlurMechanism
 from src.privacy_mechanisms.identity_dp_mechanism import IdentityDPMechanism
+from src.privacy_mechanisms.landmark_beard_mechanism import LandmarkBeardMechanism
 from src.privacy_mechanisms.metric_privacy_mechanism import MetricPrivacyMechanism
 from src.privacy_mechanisms.pixel_dp_mechanism import PixelDPMechanism
 from src.privacy_mechanisms.privacy_mechanism import PrivacyMechanism
@@ -48,7 +49,6 @@
 from src.privacy_mechanisms.simswap_mechanism import SimswapMechanism
 from src.privacy_mechanisms.test_mechanism import TestMechanism
 from src.privacy_mechanisms.uniform_blur_mechanism import UniformBlurMechanism
-from src.privacy_mechanisms.landmark_beard_mechanism import LandmarkBeardMechanism
 
 
 class CustomArgumentParser:
@@ -124,12 +124,8 @@
                 "simple_mustache",
                 "simswap",
                 "identity_dp",
-<<<<<<< HEAD
                 "dtheta_privacy",
-=======
-                "dcos_metric_privacy",
-                "landmark_beard"
->>>>>>> cf29b981
+                "landmark_beard",
             ],
             default="uniform_blur",
             type=str,
