--- conflicted
+++ resolved
@@ -178,17 +178,16 @@
             help="For faceswap mechanisms, how to sample the identity faces.",
         )
         parser.add_argument(
-<<<<<<< HEAD
             "--dtheta_target_angle",
             default=90,
             type=float,
             help="The target average angular offset in degrees (ranging from [0-135]).",
-=======
+        )
+        parser.add_argument(
             "--ssim_sample_size",
             default=5,
             type=int,
             help="Batch size for face selection when using SSIM-based face swapping strategy.",
->>>>>>> a786ae43
         )
         # --------------------------------------------------------------------------
         # arguments only relevant for processing script
